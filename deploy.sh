DEBUG_TEMPLATE=template
PROD_TEMPLATE=template-min
VIDEO_LIST="videos.json"
PROCESSED_VIDEO_LIST="build/videos.json"
config="./jsduck.config"
guidesdir="./htmlguides"
outdir="./dist/titanium/3.0"
title="Titanium 3.X - Appcelerator Docs"

progname=$0

usage() {
    echo "Usage: $progname [options] [debug|prod]"
    echo ""
    echo "  Options:"
    echo "  -c <config_file> (i.e., jsduck_21.config for 2.1 docs build)."
    echo "  -o <optional_project> (currently 'alloy' and 'modules' are supported)"
    echo "  -g <guides_dir> (defaults to htmlguides)."
    echo "  -a <addon_guides_dir> Specified add-on guides."
    echo "  -d <output_dir> (defaults to dist/titanium/3.0)."
    echo "  -s  Enable --seo flag to jsduck."
    echo "  -t <title> Specify title for doc site."
    echo ""
}

while getopts ":so:a:c:d:g:t:" opt; do
    case $opt in 
        a)
            if [ "$OPTARG" ]; then
                addon_guidesdir=$OPTARG
            fi
            ;;
        c)
            if [ "$OPTARG" ]; then
                config=$OPTARG
            fi
            ;;
        d)
            if [ "$OPTARG" ]; then
                outdir=$OPTARG
            fi
            ;;
        o)
            if [ $OPTARG == "alloy" ]; then
                include_alloy="include_alloy"
            elif [ $OPTARG = "modules" ]; then 
                include_modules="include_modules" 
            else
                echo "Unknown optional project, $OPTARG">&2
                usage
                exit 1
            fi
            ;;
        g)
            if [ "$OPTARG" ]; then
                guidesdir=$OPTARG
            fi
            ;;
        s)  
            seo="--seo"
            ;;
        t) 
            if [ "$OPTARG" ]; then
                title="$OPTARG"
            fi
            ;;
        \?) 
             echo "Invalid option: -$OPTARG">&2
             usage
             exit 1
             ;;
        :)
             echo "Option -$OPTARG requires an argument." >&2
             usage
             exit 1
             ;;
    esac
done

# Skip the options and move on to the positional parameters
shift $((OPTIND-1))


while [ "$1" ]; do
    if [ "$1" == "prod" ]; then
        production_build="production"
        seo="--seo"
        no_thumbnails=""
    elif [ "$1" == "debug" ]; then
        debug_build="debug"
    fi
    shift
done

if [ ! "$TI_DOCS" ]; then
    if [ "$TI_ROOT" ]; then
        TI_DOCS=${TI_ROOT}/titanium_mobile/apidoc
    else
        echo "No doc root \$TI_DOCS and \$TI_ROOT not defined. Exiting."
        exit 1
    fi
fi
if [ ! "$JSDUCK" ]; then
    if [ "$TI_ROOT" ]; then
        JSDUCK=${TI_ROOT}/jsduck
    else
        echo "No JSDuck dir \$JSDUCK and \$TI_ROOT not defined. Exiting."
        exit 1
    fi
fi

if [ ! "$DOCTOOLS" ]; then
    if [ "$TI_ROOT" ]; then
        DOCTOOLS=${TI_ROOT}/doctools
    else
        echo "No doctools dir \$DOCTOOLS and \$TI_ROOT not defined. Exiting."
        exit 1
    fi
fi

if [ ! "$ALLOY" ]; then
    if [ "$TI_ROOT" ]; then
        ALLOY=${TI_ROOT}/alloy
    else
        echo "No alloy dir \$ALLOY and \$TI_ROOT not defined. Exiting."
        exit 1
    fi
fi

if [ $include_alloy ]; then
    alloyDirs="${ALLOY}/alloy/builtins ${ALLOY}/alloy/lib ${ALLOY}/docs/apidoc "
    alloyDirs+=$(find $ALLOY/widgets -type d -name controllers)
fi

if [ $include_modules ]; then
    if [ ! "$TI_MODULES" ]; then
        if [ "$TI_ROOT" ]; then
            TI_MODULES=${TI_ROOT}/titanium_modules
        else
            echo "No titanium_modules dir \$TI_MODULES and \$TI_ROOT not defined. Exiting."
            exit 1
        fi
    fi
    if [ ! "$APPC_MODULES" ]; then
        if [ "$TI_ROOT" ]; then
            APPC_MODULES=${TI_ROOT}/appc_modules
        else
            echo "No titanium_modules dir \$TI_MODULES and \$TI_ROOT not defined. Exiting."
            exit 1
        fi
    fi
<<<<<<< HEAD
    if [ ! "$TIZEN_MODULE" ]; then
        if [ "$TI_ROOT" ]; then
            TIZEN_MODULE=${TI_ROOT}/titanium_mobile_tizen/modules/tizen/apidoc
        else
            echo "No titanium_mobile_tizen dir \$TIZEN_MODULE and \$TI_ROOT not defined. Exiting."
            exit 1
        fi
    fi
    module_dirs="$TI_MODULES/map/mobile/apidoc $TI_MODULES/facebook/mobile/apidoc $APPC_MODULES/ti.nfc/apidoc $APPC_MODULES/newsstand $TIZEN_MODULE"
=======
    module_dirs="$TI_MODULES/map/mobile/apidoc $TI_MODULES/facebook/mobile/apidoc
                 $APPC_MODULES/ti.nfc/apidoc $APPC_MODULES/ti.newsstand/apidoc"
>>>>>>> 21151374
fi

python ${TI_DOCS}/docgen.py -f jsduck -o ./build $module_dirs

if [ $addon_guidesdir ]; then
    python ./guides_merger.py --input "${guidesdir}/toc.xml" --addon "${addon_guidesdir}/toc.xml"  --output "./build/merged_guides"
    guidesdir="./build/merged_guides"
fi
python ./guides_parser.py --input "${guidesdir}/toc.xml" --output "./build/guides"

# Assume video list is pre-processed, with real thumbnails 
cp $VIDEO_LIST $PROCESSED_VIDEO_LIST
# After updating video list, add thumbnails manually using the video_thumbs command: 
#    python ./video_thumbs.py --input $VIDEO_LIST --output $PROCESSED_VIDEO_LIST

if [ $production_build ] ; then
    (cd ${JSDUCK}; rake compress)
    TEMPLATE=${JSDUCK}/${PROD_TEMPLATE}
else
    compass compile ${JSDUCK}/template/resources/sass
    TEMPLATE=${JSDUCK}/${DEBUG_TEMPLATE}
fi

ruby ${JSDUCK}/bin/jsduck --template ${TEMPLATE} $seo --output $outdir --title "$title" --config $config $alloyDirs 
cp -r $guidesdir/images "$outdir/images"
cp -r $guidesdir/attachments "$outdir/attachments"
cp -r $guidesdir/css/common.css "$outdir/resources/css/common.css"
cp ./resources/mock_video.png $outdir/resources/images/mock_video.png
cp ./resources/codestrong_logo_short.png $outdir/resources/images/codestrong_logo_short.png<|MERGE_RESOLUTION|>--- conflicted
+++ resolved
@@ -149,7 +149,6 @@
             exit 1
         fi
     fi
-<<<<<<< HEAD
     if [ ! "$TIZEN_MODULE" ]; then
         if [ "$TI_ROOT" ]; then
             TIZEN_MODULE=${TI_ROOT}/titanium_mobile_tizen/modules/tizen/apidoc
@@ -158,11 +157,8 @@
             exit 1
         fi
     fi
-    module_dirs="$TI_MODULES/map/mobile/apidoc $TI_MODULES/facebook/mobile/apidoc $APPC_MODULES/ti.nfc/apidoc $APPC_MODULES/newsstand $TIZEN_MODULE"
-=======
     module_dirs="$TI_MODULES/map/mobile/apidoc $TI_MODULES/facebook/mobile/apidoc
-                 $APPC_MODULES/ti.nfc/apidoc $APPC_MODULES/ti.newsstand/apidoc"
->>>>>>> 21151374
+                 $APPC_MODULES/ti.nfc/apidoc $APPC_MODULES/ti.newsstand/apidoc $TIZEN_MODULE"
 fi
 
 python ${TI_DOCS}/docgen.py -f jsduck -o ./build $module_dirs
